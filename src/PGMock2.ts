import md5 from 'md5';
import { QueryConfig, QueryResult } from 'pg';
import { IPGClient, IPGMockData } from './interfaces';

/**
 * An NPM module for mocking a connection to a PostgreSQL database.
 * @author Jason Favrod <mail@jasonfavrod.com>
 * @example
 * ```
 * const PGMock2 = require('pgmock2'),
 * const pgmock = new PGMock2();
 * ```
 */
export default class PGMock2 {
    private data = {} as IPGMockData;
    private latency = 20;

    /**
     * Add a query, it's value definitions, and response to the
     * mock database.
     * @param {string} query An SQL query statement.
     * @param {array} valueDefs Contains the types of each value used
     * in the query.
     * @param {object} response The simulated expected response of
     * the given query.
     * @example
     * ```
     * pgmock.add("SELECT * FROM employees WHERE id = $1", ['number'], {
     *     rowCount: 1,
     *     rows: [
     *         { id: 1, name: 'John Smith', position: 'application developer' }
     *     ]
     * });
     * ```
     */
    public add(query: string, valueDefs: any[], response: object) {
        this.data[this.normalize(query)] = {
            query,
            response,
            valDefs: valueDefs,
        };
    }

    /**
     * Get a simulated pg.Client or pg.Pool connection.
     * @namespace connect
     * @example const conn = pgmock.connect();
     */
    public async connect(): Promise<IPGClient> {
        const connection: IPGClient = {
            /**
             * Simulate ending a pg connection.
             * @memberof connect
             * @example conn.release();
             */
            end: () =>  new Promise((res) => res()),

            /**
             * Query the mock database.
             * @memberof connect
             * @param {string} sql An SQL statement.
             * @param {array} values Arguments for the SQL statement or
             * an empty array if no values in the statement.
             * @example conn.query('select * from employees where id=$1;', [0])
             * .then(data => console.log(data))
             * .catch(err => console.log(err.message));
             * @example {
             *   rowCount: 1,
             *   rows: [
             *       { id: 1, name: 'John Smith', position: 'application developer' }
             *   ]
             * }
             */
            query: (queryTextOrConfig: string | QueryConfig, values?: any[]): Promise<QueryResult> => {
<<<<<<< HEAD
                if (typeof queryTextOrConfig === 'object') {
                    if (values) {
                        return this.query(queryTextOrConfig.text, values);
                    }
                    else if (queryTextOrConfig.values) {
                        return this.query(queryTextOrConfig.text, queryTextOrConfig.values);
                    }
                }
                if (!values) {
                    values = [];
                }
=======
>>>>>>> b3b12cf2
                return this.query(queryTextOrConfig, values);
            },

            /**
             * Simulate releasing a pg connection.
             * @memberof connect
             * @example conn.release();
             */
            release: () => new Promise((res) => res()),
        };

        return new Promise((resolve) => {
            setTimeout(() => {
                resolve(connection);
            }, this.latency);
        });
    }

    /**
     * Remove a query from the mock database.
     * @param {string} query An SQL statement added with the add method.
     * @returns {boolean} true if removal successful, false otherwise.
     */
    public drop(query: string): boolean {
        return delete this.data[this.normalize(query)];
    }

    /**
     * Flushes the mock database.
     */
    public dropAll(): void {
        this.data = {} as IPGMockData;
    }

    public end() { return new Promise((res) => res(null)); }

<<<<<<< HEAD
    public query(query: string | QueryConfig, values: any[]): Promise<QueryResult> {
        let norm: string;
        let validQuery;

        if (typeof(query) === 'string') {
            norm = this.normalize(query);
        }
        else {
            norm = this.normalize(query.text);
        }

        validQuery = this.data[norm];
=======
    public query(queryTextOrConfig: string | QueryConfig, values?: any[]): Promise<QueryResult> {
        if (typeof queryTextOrConfig === 'object') {
            return this.performQuery(queryTextOrConfig.text, values || queryTextOrConfig.values);
        }
        return this.performQuery(queryTextOrConfig, values);
    }
    
    private performQuery(sql: string, values: any[] = []): Promise<QueryResult> {
        const norm = this.normalize(sql);
        const validQuery = this.data[norm];
>>>>>>> b3b12cf2

        return new Promise( (resolve, reject) => {
            if (validQuery && this.validVals(values, validQuery.valDefs)) {
                setTimeout(() => {
                    resolve(validQuery.response);
                }, this.latency);
            }
            else {
                if (!validQuery) {
                    setTimeout(() => {
                        reject(new Error('invalid query: ' + query + ' query hash: ' + norm));
                    }, this.latency);
                }
                else {
                    setTimeout(() => {
                        reject(new Error('invalid values: ' + JSON.stringify(values)));
                    }, this.latency);
                }
            }
        });
    }

    /**
     * Set the simulated network latency (default 20 ms).
     */
    public setLatency(latency: number): void {
        this.latency = latency;
    }

    /**
     * Return a string representation of the mock database.
     * @example
     * ```
     * {
     *     "3141ffa79e40392187830c52d0588f33": {
     *         "query": "SELECT * FROM it.projects",
     *         "valDefs": [],
     *         "response": {
     *             "rowCount": 3,
     *             "rows": [
     *                 {
     *                     "title": "Test Project 0",
     *                     "status": "pending",
     *                     "priority": "low",
     *                     "owner": "Favrod, Jason"
     *                 },
     *                 {
     *                     "title": "Test Project 1",
     *                     "status": "pending",
     *                     "priority": "low",
     *                     "owner": "Favrod, Jason"
     *                 },
     *             ]
     *         }
     *     },
     *     "81c4b35dfd07db7dff2cb0e91228e833": {
     *         "query": "SELECT * FROM it.projects WHERE title = $1",
     *         "valDefs": ["string"],
     *         "response": {
     *             "rowCount": 1,
     *             "rows": [
     *                 {
     *                     "title": "Test Project 0",
     *                     "status": "pending",
     *                     "priority": "low",
     *                     "owner": "Favrod, Jason"
     *                 }
     *             ]
     *         }
     *     }
     * }
     * ```
     */
    public toString() {
        return JSON.stringify(this.data, null, 2);
    }

    // Return the rawQuery in lowercase, without spaces nor
    // a trailing semicolon.
    private normalize(rawQuery: string): string {
        const norm = rawQuery.toLowerCase().replace(/\s/g, '');
        return md5(norm.replace(/;$/, '')).toString();
    }

    private validVals(values: any[], defs: any[]) {
        let bool = true;

        if (values && values.length) {
            if (!defs.length || values.length !== defs.length) {
                throw Error('invalid values: Each value must have a corresponding definition.');
            }

            values.forEach( (val, i) => {
                if (typeof(defs[i]) === 'string') {
                    // Change bool to false if typeof val doesn't
                    // match value definition string.
                    if (typeof(val) !== defs[i]) { bool = false; }
                }
                else if (typeof(defs[i]) === 'function') {
                    // Change bool to false if false returned from
                    // value definition function.
                    if (!defs[i](val)) { bool = false; }
                }
            });
        }

        return bool;
    }
}<|MERGE_RESOLUTION|>--- conflicted
+++ resolved
@@ -72,20 +72,6 @@
              * }
              */
             query: (queryTextOrConfig: string | QueryConfig, values?: any[]): Promise<QueryResult> => {
-<<<<<<< HEAD
-                if (typeof queryTextOrConfig === 'object') {
-                    if (values) {
-                        return this.query(queryTextOrConfig.text, values);
-                    }
-                    else if (queryTextOrConfig.values) {
-                        return this.query(queryTextOrConfig.text, queryTextOrConfig.values);
-                    }
-                }
-                if (!values) {
-                    values = [];
-                }
-=======
->>>>>>> b3b12cf2
                 return this.query(queryTextOrConfig, values);
             },
 
@@ -122,51 +108,11 @@
 
     public end() { return new Promise((res) => res(null)); }
 
-<<<<<<< HEAD
-    public query(query: string | QueryConfig, values: any[]): Promise<QueryResult> {
-        let norm: string;
-        let validQuery;
-
-        if (typeof(query) === 'string') {
-            norm = this.normalize(query);
-        }
-        else {
-            norm = this.normalize(query.text);
-        }
-
-        validQuery = this.data[norm];
-=======
     public query(queryTextOrConfig: string | QueryConfig, values?: any[]): Promise<QueryResult> {
         if (typeof queryTextOrConfig === 'object') {
             return this.performQuery(queryTextOrConfig.text, values || queryTextOrConfig.values);
         }
         return this.performQuery(queryTextOrConfig, values);
-    }
-    
-    private performQuery(sql: string, values: any[] = []): Promise<QueryResult> {
-        const norm = this.normalize(sql);
-        const validQuery = this.data[norm];
->>>>>>> b3b12cf2
-
-        return new Promise( (resolve, reject) => {
-            if (validQuery && this.validVals(values, validQuery.valDefs)) {
-                setTimeout(() => {
-                    resolve(validQuery.response);
-                }, this.latency);
-            }
-            else {
-                if (!validQuery) {
-                    setTimeout(() => {
-                        reject(new Error('invalid query: ' + query + ' query hash: ' + norm));
-                    }, this.latency);
-                }
-                else {
-                    setTimeout(() => {
-                        reject(new Error('invalid values: ' + JSON.stringify(values)));
-                    }, this.latency);
-                }
-            }
-        });
     }
 
     /**
@@ -231,6 +177,31 @@
         return md5(norm.replace(/;$/, '')).toString();
     }
 
+    private performQuery(sql: string, values: any[] = []): Promise<QueryResult> {
+        const norm = this.normalize(sql);
+        const validQuery = this.data[norm];
+
+        return new Promise( (resolve, reject) => {
+            if (validQuery && this.validVals(values, validQuery.valDefs)) {
+                setTimeout(() => {
+                    resolve(validQuery.response);
+                }, this.latency);
+            }
+            else {
+                if (!validQuery) {
+                    setTimeout(() => {
+                        reject(new Error('invalid query: ' + sql + ' query hash: ' + norm));
+                    }, this.latency);
+                }
+                else {
+                    setTimeout(() => {
+                        reject(new Error('invalid values: ' + JSON.stringify(values)));
+                    }, this.latency);
+                }
+            }
+        });
+    }
+
     private validVals(values: any[], defs: any[]) {
         let bool = true;
 
